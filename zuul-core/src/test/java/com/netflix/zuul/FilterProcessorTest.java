package com.netflix.zuul;

import com.netflix.zuul.context.SessionContext;
import com.netflix.zuul.filters.*;
import com.netflix.zuul.message.Headers;
import com.netflix.zuul.message.ZuulMessage;
import com.netflix.zuul.message.http.*;
import com.netflix.zuul.monitoring.MonitoringHelper;
import org.junit.Before;
import org.junit.Test;
import org.junit.runner.RunWith;
import org.mockito.ArgumentCaptor;
import org.mockito.Mock;
import org.mockito.MockitoAnnotations;
import org.mockito.runners.MockitoJUnitRunner;
import rx.Observable;

import static org.junit.Assert.assertEquals;
import static org.mockito.Matchers.same;
import static org.mockito.Mockito.*;

/**
 * User: michaels@netflix.com
 * Date: 10/29/15
 * Time: 5:28 PM
 */
@RunWith(MockitoJUnitRunner.class)
public class FilterProcessorTest
{
    @Mock
    BaseSyncFilter filter;
    @Mock
    FilterUsageNotifier usageNotifier;
    @Mock
    FilterLoader loader;
    @Mock
    ShouldFilter additionalShouldFilter;

    SessionContext ctx;
    HttpRequestMessage request;
    HttpResponseMessage response;

    FilterProcessor processor;

    @Before
    public void before() {
        MonitoringHelper.initMocks();
        MockitoAnnotations.initMocks(this);

        ctx = new SessionContext();
        request = new HttpRequestMessageImpl(ctx, "HTTP/1.1", "GET", "/somepath", new HttpQueryParams(),
                new Headers(), "127.0.0.1", "https", 80, "localhost");
        response = new HttpResponseMessageImpl(ctx, request, 200);

        processor = new FilterProcessor(loader, usageNotifier);
        processor = spy(processor);

        when(filter.filterType()).thenReturn("pre");
        when(filter.shouldFilter(request)).thenReturn(true);
        when(filter.getPriority()).thenReturn(5);
    }

    @Test
    public void testProcessFilter() throws Exception {
        when(filter.applyAsync(request)).thenReturn(Observable.just(request));
        processor.processAsyncFilter(request, filter, (m) -> m).toBlocking().first();
        verify(filter, times(1)).applyAsync(request);
    }

    @Test
    public void testProcessFilter_ShouldFilterFalse() throws Exception
    {
        when(filter.shouldFilter(request)).thenReturn(false);
        processor.processAsyncFilter(request, filter, (m) -> m).toBlocking().first();
        verify(filter, times(0)).applyAsync(request);
    }

    @Test
    public void testProcessFilterException()
    {
        Exception e = new RuntimeException("Blah");
        when(filter.applyAsync(request)).thenThrow(e);
        processor.processAsyncFilter(request, filter, (m) -> m).toBlocking().first();

        verify(processor).recordFilterError(filter, request, e);

        ArgumentCaptor<FilterProcessor.FilterExecInfo> info = ArgumentCaptor.forClass(FilterProcessor.FilterExecInfo.class);
        verify(processor).recordFilterCompletion(same(request), same(filter), info.capture());
        assertEquals(ExecutionStatus.FAILED, info.getValue().status);
    }


    @Test
    public void testAllFiltersRan()
    {
        FilterLoader loader = new FilterLoader();

        addFilterToLoader(loader, new MockHttpInboundFilter(0, true));
        addFilterToLoader(loader, new MockHttpInboundFilter(1, true));

        response.setStatus(202);
        ZuulFilter endpoint = new MockEndpointFilter(true, response);
        addFilterToLoader(loader, endpoint);
        request.getContext().setEndpoint(endpoint.filterName());

        addFilterToLoader(loader, new MockHttpOutboundFilter(0, true));
        addFilterToLoader(loader, new MockHttpOutboundFilter(1, true));

        FilterProcessor processor = new FilterProcessor(loader, usageNotifier);

        Observable<ZuulMessage> chain = Observable.just(request);
        chain = processor.applyInboundFilters(chain);
        chain = processor.applyEndpointFilter(chain);
        chain = processor.applyOutboundFilters(chain);

        ZuulMessage output = chain.toBlocking().single();

        assertEquals(0, ctx.getFilterErrors().size());

        // TODO - how to count how many filters ran?
        assertEquals(5, ctx.getFilterExecutionSummary().toString().split(",").length);

        HttpResponseMessage response = (HttpResponseMessage) output;
        assertEquals(202, response.getStatus());
    }

    @Test
    public void testErrorInErrorEndpoint()
    {
        FilterLoader loader = new FilterLoader();

        addFilterToLoader(loader, new MockHttpInboundFilter(0, true));
        addFilterToLoader(loader, new MockHttpInboundFilter(1, true));
<<<<<<< HEAD
        addFilterToLoader(loader, new MockEndpointFilter(true, response));
=======
        addFilterToLoader(loader, new MockEndpointFilter("endpoint.Proxy", response));
>>>>>>> aae9f937
        addFilterToLoader(loader, new MockHttpOutboundFilter(0, true));
        addFilterToLoader(loader, new MockHttpOutboundFilter(1, true));

        // Mock an error endpoint that in turn throws an exception when it is applied.
        String errorEndpointName = "endpoint.ErrorResponse";
        ZuulFilter errorEndpoint = mock(BaseFilter.class);
        when(errorEndpoint.filterName()).thenReturn(errorEndpointName);
        when(errorEndpoint.filterType()).thenReturn("end");
        when(errorEndpoint.filterOrder()).thenReturn(0);
        when(errorEndpoint.shouldFilter(any())).thenReturn(true);
        when(errorEndpoint.applyAsync(any())).thenThrow(new RuntimeException("Some error response problem."));
        loader.putFilter(errorEndpointName, errorEndpoint, 0);

        // Set this flag so that error endpoint is used.
        ctx.setShouldSendErrorResponse(true);

        FilterProcessor processor = new FilterProcessor(loader, usageNotifier);

        Observable<ZuulMessage> chain = Observable.just(request);
        chain = processor.applyInboundFilters(chain);
        chain = processor.applyEndpointFilter(chain);
        chain = processor.applyOutboundFilters(chain);

        ZuulMessage output = chain.toBlocking().single();

        // Should be only 1 errored filter.
        assertEquals(1, ctx.getFilterErrors().size());
        assertEquals(errorEndpointName, ctx.getFilterErrors().get(0).getFilterName());

        // Should be a default error response.
        HttpResponseMessage response = (HttpResponseMessage) output;
        assertEquals(500, response.getStatus());
    }


    @Test
    public void testErrorInErrorEndpoint_Async()
    {
        FilterLoader loader = new FilterLoader();

        addFilterToLoader(loader, new MockHttpInboundFilter(0, true));
        addFilterToLoader(loader, new MockHttpInboundFilter(1, true));
<<<<<<< HEAD
        addFilterToLoader(loader, new MockEndpointFilter(true, response));
=======
        addFilterToLoader(loader, new MockEndpointFilter("endpoint.Proxy", response));
>>>>>>> aae9f937
        addFilterToLoader(loader, new MockHttpOutboundFilter(0, true));
        addFilterToLoader(loader, new MockHttpOutboundFilter(1, true));

        // Mock an error endpoint that in turn throws an exception when it is applied async.
        String errorEndpointName = "endpoint.ErrorResponse";
        ZuulFilter errorEndpoint = new MockEndpointFilter(errorEndpointName, response, new RuntimeException("Some error response problem."));
        loader.putFilter(errorEndpointName, errorEndpoint, 0);

        // Set this flag so that error endpoint is used.
        ctx.setShouldSendErrorResponse(true);

        FilterProcessor processor = new FilterProcessor(loader, usageNotifier);

        Observable<ZuulMessage> chain = Observable.just(request);
        chain = processor.applyInboundFilters(chain);
        chain = processor.applyEndpointFilter(chain);
        chain = processor.applyOutboundFilters(chain);

        ZuulMessage output = chain.toBlocking().single();

        // Should be only 1 errored filter.
        assertEquals(1, ctx.getFilterErrors().size());
        assertEquals(errorEndpointName, ctx.getFilterErrors().get(0).getFilterName());

        // Should be a default error response.
        HttpResponseMessage response = (HttpResponseMessage) output;
        assertEquals(500, response.getStatus());
    }


    @Test
    public void testErrorInEndpoint_Async()
    {
        FilterLoader loader = new FilterLoader();

        addFilterToLoader(loader, new MockHttpInboundFilter(0, true));
        addFilterToLoader(loader, new MockHttpInboundFilter(1, true));
        addFilterToLoader(loader, new MockHttpOutboundFilter(0, true));
        addFilterToLoader(loader, new MockHttpOutboundFilter(1, true));

        // Mock an endpoint that throws an exception when it is applied async.
        String endpointName = "endpoint.ProxyEndpoint";
        ZuulFilter endpoint = new MockEndpointFilter(endpointName, response, new RuntimeException("Some proxying problem!"));
        addFilterToLoader(loader, endpoint);
        ctx.setEndpoint(endpointName);

        // Mock an error endpoint.
        ZuulFilter errorEndpoint = mock(ZuulFilter.class);
        when(errorEndpoint.filterName()).thenReturn("endpoint.ErrorResponse");
        when(errorEndpoint.filterType()).thenReturn("end");
        when(errorEndpoint.shouldFilter(request)).thenReturn(true);
        when(errorEndpoint.getPriority()).thenReturn(5);
        when(errorEndpoint.applyAsync(any())).thenReturn(Observable.just(response));
        addFilterToLoader(loader, errorEndpoint);


        FilterProcessor processor = new FilterProcessor(loader, usageNotifier);

        Observable<ZuulMessage> chain = Observable.just(request);
        chain = processor.applyInboundFilters(chain);
        chain = processor.applyEndpointFilter(chain);
        chain = processor.applyOutboundFilters(chain);

        ZuulMessage output = chain.toBlocking().single();


        verify(errorEndpoint).applyAsync(any());

        // Should be only 1 errored filter.
        assertEquals(1, ctx.getFilterErrors().size());
        assertEquals(endpointName, ctx.getFilterErrors().get(0).getFilterName());

        // Should be a HttpResponseMessage out.
        assertEquals(HttpResponseMessageImpl.class, output.getClass());
    }


    @Test
    public void testErrorInEndpointAndErrorResponse()
    {
        FilterLoader loader = new FilterLoader();

        addFilterToLoader(loader, new MockHttpInboundFilter(0, true));
        addFilterToLoader(loader, new MockHttpInboundFilter(1, true));
        addFilterToLoader(loader, new MockHttpOutboundFilter(0, true));
        addFilterToLoader(loader, new MockHttpOutboundFilter(1, true));

        // Mock an endpoint that throws an exception when it is applied async.
        String endpointName = "endpoint.ProxyEndpoint";
        ctx.setEndpoint(endpointName);
        ZuulFilter endpoint = new MockEndpointFilter(endpointName, response, new RuntimeException("Some proxying problem!"));
        addFilterToLoader(loader, endpoint);

        // Mock an error endpoint that in turn throws an exception when it is applied async.
        String errorEndpointName = "endpoint.ErrorResponse";
        ZuulFilter errorEndpoint = new MockEndpointFilter(errorEndpointName, response, new RuntimeException("Some error response problem."));
        addFilterToLoader(loader, errorEndpoint);


        FilterProcessor processor = new FilterProcessor(loader, usageNotifier);

        Observable<ZuulMessage> chain = Observable.just(request);
        chain = processor.applyInboundFilters(chain);
        chain = processor.applyEndpointFilter(chain);
        chain = processor.applyOutboundFilters(chain);

        ZuulMessage output = chain.toBlocking().single();

        assertEquals(2, ctx.getFilterErrors().size());
        assertEquals(endpointName, ctx.getFilterErrors().get(0).getFilterName());
        assertEquals(errorEndpointName, ctx.getFilterErrors().get(1).getFilterName());

        // Should be a HttpResponseMessage out.
        assertEquals(HttpResponseMessageImpl.class, output.getClass());
        assertEquals(500, ((HttpResponseMessage) output).getStatus());
    }




    private void addFilterToLoader(FilterLoader loader, ZuulFilter f)
    {
        loader.putFilter(f.filterName(), f, 0);
    }

<<<<<<< HEAD
=======

    private class MockHttpInboundFilter extends HttpInboundFilter
    {
        private int filterOrder;
        private boolean shouldFilter;

        public MockHttpInboundFilter(int filterOrder, boolean shouldFilter)
        {
            this.filterOrder = filterOrder;
            this.shouldFilter = shouldFilter;
        }

        @Override
        public String filterName()
        {
            return super.filterName() + "_" + filterOrder;
        }

        @Override
        public boolean shouldFilter(HttpRequestMessage msg)
        {
            return shouldFilter;
        }

        @Override
        public int filterOrder()
        {
            return filterOrder;
        }

        @Override
        public Observable<HttpRequestMessage> applyAsync(HttpRequestMessage input)
        {
            return Observable.just(input);
        }
    }

    private class MockHttpOutboundFilter extends HttpOutboundFilter
    {
        private int filterOrder;
        private boolean shouldFilter;

        public MockHttpOutboundFilter(int filterOrder, boolean shouldFilter)
        {
            this.filterOrder = filterOrder;
            this.shouldFilter = shouldFilter;
        }

        @Override
        public String filterName()
        {
            return super.filterName() + "_" + filterOrder;
        }

        @Override
        public boolean shouldFilter(HttpResponseMessage msg)
        {
            return shouldFilter;
        }

        @Override
        public int filterOrder()
        {
            return filterOrder;
        }

        @Override
        public Observable<HttpResponseMessage> applyAsync(HttpResponseMessage input)
        {
            return Observable.just(input);
        }
    }

    private class MockEndpointFilter extends Endpoint<HttpRequestMessage, HttpResponseMessage>
    {
        private String name;
        private HttpResponseMessage response;
        private Throwable error = null;

        public MockEndpointFilter(String name, HttpResponseMessage response)
        {
            this.name = name;
            this.response = response;
        }

        public MockEndpointFilter(String name, HttpResponseMessage response, Throwable error)
        {
            this.name = name;
            this.response = response;
            this.error = error;
        }

        @Override
        public String filterName()
        {
            return name;
        }

        @Override
        public boolean shouldFilter(HttpRequestMessage msg)
        {
            return true;
        }

        @Override
        public int filterOrder()
        {
            return 0;
        }

        @Override
        public Observable<HttpResponseMessage> applyAsync(HttpRequestMessage input)
        {
            if (error != null) {
                return Observable.create(subscriber -> {
                    Throwable t = new RuntimeException("Some error response problem.");
                    subscriber.onError(t);
                });
            }
            else {
                return Observable.just(response);
            }
        }
    }

//
//        @Test
//        public void testPostProcess() {
//            FilterProcessor processor = new FilterProcessor();
//            processor = spy(processor);
//            try {
//                processor.postRoute(ctx);
//                verify(processor, times(1)).runFilters(ctx, "post");
//            } catch (Throwable e) {
//                e.printStackTrace();
//                fail();
//            }
//        }
//
//        @Test
//        public void testPreProcess() {
//            FilterProcessor processor = new FilterProcessor();
//            processor = spy(processor);
//            try {
//                processor.preRoute(ctx);
//                verify(processor, times(1)).runFilters(ctx, "pre");
//            } catch (Throwable e) {
//                e.printStackTrace();
//                fail();
//            }
//        }
//
//        @Test
//        public void testRouteProcess() {
//            FilterProcessor processor = new FilterProcessor();
//            processor = spy(processor);
//            try {
//                processor.route(ctx);
//                verify(processor, times(1)).runFilters(ctx, "route");
//            } catch (Throwable e) {
//                e.printStackTrace();
//                fail();
//            }
//        }
//
//        @Test
//        public void testRouteProcessHttpException() {
//
//            FilterProcessor processor = new FilterProcessor();
//            processor = spy(processor);
//            try {
//                when(processor.runFilters(ctx, "route")).thenThrow(new ZuulException("test", 400, "test"));
//                when(filter.filterType()).thenReturn("post");
//                processor.route(ctx);
//            } catch (ZuulException e) {
//                assertEquals(e.getMessage(), "test");
//                assertEquals(e.nStatusCode, 400);
//            } catch (Throwable e) {
//                e.printStackTrace();
//                fail();
//
//            }
//
//        }
//
//        @Test
//        public void testRouteProcessException() {
//
//            FilterProcessor processor = new FilterProcessor();
//            processor = spy(processor);
//
//            try {
//                when(processor.runFilters(ctx, "route")).thenThrow(new Throwable("test"));
//                when(filter.filterType()).thenReturn("post");
//                processor.route(ctx);
//            } catch (ZuulException e) {
//                assertEquals(e.getMessage(), "test");
//                assertEquals(e.nStatusCode, 500);
//            } catch (Throwable e) {
//                assertFalse(true);
//            }
//
//        }
//
//        @Test
//        public void testPreProcessException() {
//
//            FilterProcessor processor = new FilterProcessor();
//            processor = spy(processor);
//
//            try {
//                when(processor.runFilters(ctx, "pre")).thenThrow(new Throwable("test"));
//                when(filter.filterType()).thenReturn("post");
//                processor.preRoute(ctx);
//            } catch (ZuulException e) {
//                assertEquals(e.getMessage(), "test");
//                assertEquals(e.nStatusCode, 500);
//            } catch (Throwable e) {
//                assertFalse(true);
//            }
//
//        }
//
//        @Test
//        public void testPreProcessHttpException() {
//
//            FilterProcessor processor = new FilterProcessor();
//            processor = spy(processor);
//            try {
//                when(processor.runFilters(ctx, "pre")).thenThrow(new ZuulException("test", 400, "test"));
//                when(filter.filterType()).thenReturn("post");
//                processor.preRoute(ctx);
//            } catch (ZuulException e) {
//                assertEquals(e.getMessage(), "test");
//                assertEquals(e.nStatusCode, 400);
//            } catch (Throwable e) {
//                e.printStackTrace();
//                assertFalse(true);
//
//            }
//
//        }
//
//
//        @Test
//        public void testPostProcessException() {
//
//            FilterProcessor processor = new FilterProcessor();
//            processor = spy(processor);
//
//            try {
//                when(processor.runFilters(ctx, "post")).thenThrow(new Throwable("test"));
//                when(filter.filterType()).thenReturn("post");
//                processor.postRoute(ctx);
//            } catch (ZuulException e) {
//                assertEquals(e.getMessage(), "test");
//                assertEquals(e.nStatusCode, 500);
//            } catch (Throwable e) {
//                assertFalse(true);
//            }
//
//        }
//
//        @Test
//        public void testPostProcessHttpException() {
//
//            FilterProcessor processor = new FilterProcessor();
//            processor = spy(processor);
//            try {
//                when(processor.runFilters(ctx, "post")).thenThrow(new ZuulException("test", 400, "test"));
//                when(filter.filterType()).thenReturn("post");
//                processor.postRoute(ctx);
//            } catch (ZuulException e) {
//                assertEquals(e.getMessage(), "test");
//                assertEquals(e.nStatusCode, 400);
//            } catch (Throwable e) {
//                e.printStackTrace();
//                assertFalse(true);
//
//            }
//
//        }
//
//
//        @Test
//        public void testErrorException() {
//            FilterProcessor processor = new FilterProcessor();
//            processor = spy(processor);
//
//            try {
//                when(processor.runFilters(ctx, "error")).thenThrow(new Exception("test"));
//                when(filter.filterType()).thenReturn("post");
//                processor.error(ctx);
//                assertTrue(true);
//            } catch (Throwable e) {
//                assertFalse(true);
//            }
//
//        }
//
//        @Test
//        public void testErrorHttpException() {
//
//            FilterProcessor processor = new FilterProcessor();
//            processor = spy(processor);
//            try {
//                when(processor.runFilters(ctx, "error")).thenThrow(new ZuulException("test", 400, "test"));
//                when(filter.filterType()).thenReturn("post");
//                processor.error(ctx);
//                assertTrue(true);
//            } catch (Throwable e) {
//                e.printStackTrace();
//                assertFalse(true);
//
//            }
//
//        }
>>>>>>> aae9f937
}<|MERGE_RESOLUTION|>--- conflicted
+++ resolved
@@ -131,11 +131,7 @@
 
         addFilterToLoader(loader, new MockHttpInboundFilter(0, true));
         addFilterToLoader(loader, new MockHttpInboundFilter(1, true));
-<<<<<<< HEAD
         addFilterToLoader(loader, new MockEndpointFilter(true, response));
-=======
-        addFilterToLoader(loader, new MockEndpointFilter("endpoint.Proxy", response));
->>>>>>> aae9f937
         addFilterToLoader(loader, new MockHttpOutboundFilter(0, true));
         addFilterToLoader(loader, new MockHttpOutboundFilter(1, true));
 
@@ -178,17 +174,13 @@
 
         addFilterToLoader(loader, new MockHttpInboundFilter(0, true));
         addFilterToLoader(loader, new MockHttpInboundFilter(1, true));
-<<<<<<< HEAD
         addFilterToLoader(loader, new MockEndpointFilter(true, response));
-=======
-        addFilterToLoader(loader, new MockEndpointFilter("endpoint.Proxy", response));
->>>>>>> aae9f937
         addFilterToLoader(loader, new MockHttpOutboundFilter(0, true));
         addFilterToLoader(loader, new MockHttpOutboundFilter(1, true));
 
         // Mock an error endpoint that in turn throws an exception when it is applied async.
         String errorEndpointName = "endpoint.ErrorResponse";
-        ZuulFilter errorEndpoint = new MockEndpointFilter(errorEndpointName, response, new RuntimeException("Some error response problem."));
+        ZuulFilter errorEndpoint = new MockEndpointFilter(errorEndpointName, true, response, new RuntimeException("Some error response problem."));
         loader.putFilter(errorEndpointName, errorEndpoint, 0);
 
         // Set this flag so that error endpoint is used.
@@ -225,7 +217,7 @@
 
         // Mock an endpoint that throws an exception when it is applied async.
         String endpointName = "endpoint.ProxyEndpoint";
-        ZuulFilter endpoint = new MockEndpointFilter(endpointName, response, new RuntimeException("Some proxying problem!"));
+        ZuulFilter endpoint = new MockEndpointFilter(endpointName, true, response, new RuntimeException("Some proxying problem!"));
         addFilterToLoader(loader, endpoint);
         ctx.setEndpoint(endpointName);
 
@@ -273,12 +265,12 @@
         // Mock an endpoint that throws an exception when it is applied async.
         String endpointName = "endpoint.ProxyEndpoint";
         ctx.setEndpoint(endpointName);
-        ZuulFilter endpoint = new MockEndpointFilter(endpointName, response, new RuntimeException("Some proxying problem!"));
+        ZuulFilter endpoint = new MockEndpointFilter(endpointName, true, response, new RuntimeException("Some proxying problem!"));
         addFilterToLoader(loader, endpoint);
 
         // Mock an error endpoint that in turn throws an exception when it is applied async.
         String errorEndpointName = "endpoint.ErrorResponse";
-        ZuulFilter errorEndpoint = new MockEndpointFilter(errorEndpointName, response, new RuntimeException("Some error response problem."));
+        ZuulFilter errorEndpoint = new MockEndpointFilter(errorEndpointName, true, response, new RuntimeException("Some error response problem."));
         addFilterToLoader(loader, errorEndpoint);
 
 
@@ -300,332 +292,8 @@
         assertEquals(500, ((HttpResponseMessage) output).getStatus());
     }
 
-
-
-
     private void addFilterToLoader(FilterLoader loader, ZuulFilter f)
     {
         loader.putFilter(f.filterName(), f, 0);
     }
-
-<<<<<<< HEAD
-=======
-
-    private class MockHttpInboundFilter extends HttpInboundFilter
-    {
-        private int filterOrder;
-        private boolean shouldFilter;
-
-        public MockHttpInboundFilter(int filterOrder, boolean shouldFilter)
-        {
-            this.filterOrder = filterOrder;
-            this.shouldFilter = shouldFilter;
-        }
-
-        @Override
-        public String filterName()
-        {
-            return super.filterName() + "_" + filterOrder;
-        }
-
-        @Override
-        public boolean shouldFilter(HttpRequestMessage msg)
-        {
-            return shouldFilter;
-        }
-
-        @Override
-        public int filterOrder()
-        {
-            return filterOrder;
-        }
-
-        @Override
-        public Observable<HttpRequestMessage> applyAsync(HttpRequestMessage input)
-        {
-            return Observable.just(input);
-        }
-    }
-
-    private class MockHttpOutboundFilter extends HttpOutboundFilter
-    {
-        private int filterOrder;
-        private boolean shouldFilter;
-
-        public MockHttpOutboundFilter(int filterOrder, boolean shouldFilter)
-        {
-            this.filterOrder = filterOrder;
-            this.shouldFilter = shouldFilter;
-        }
-
-        @Override
-        public String filterName()
-        {
-            return super.filterName() + "_" + filterOrder;
-        }
-
-        @Override
-        public boolean shouldFilter(HttpResponseMessage msg)
-        {
-            return shouldFilter;
-        }
-
-        @Override
-        public int filterOrder()
-        {
-            return filterOrder;
-        }
-
-        @Override
-        public Observable<HttpResponseMessage> applyAsync(HttpResponseMessage input)
-        {
-            return Observable.just(input);
-        }
-    }
-
-    private class MockEndpointFilter extends Endpoint<HttpRequestMessage, HttpResponseMessage>
-    {
-        private String name;
-        private HttpResponseMessage response;
-        private Throwable error = null;
-
-        public MockEndpointFilter(String name, HttpResponseMessage response)
-        {
-            this.name = name;
-            this.response = response;
-        }
-
-        public MockEndpointFilter(String name, HttpResponseMessage response, Throwable error)
-        {
-            this.name = name;
-            this.response = response;
-            this.error = error;
-        }
-
-        @Override
-        public String filterName()
-        {
-            return name;
-        }
-
-        @Override
-        public boolean shouldFilter(HttpRequestMessage msg)
-        {
-            return true;
-        }
-
-        @Override
-        public int filterOrder()
-        {
-            return 0;
-        }
-
-        @Override
-        public Observable<HttpResponseMessage> applyAsync(HttpRequestMessage input)
-        {
-            if (error != null) {
-                return Observable.create(subscriber -> {
-                    Throwable t = new RuntimeException("Some error response problem.");
-                    subscriber.onError(t);
-                });
-            }
-            else {
-                return Observable.just(response);
-            }
-        }
-    }
-
-//
-//        @Test
-//        public void testPostProcess() {
-//            FilterProcessor processor = new FilterProcessor();
-//            processor = spy(processor);
-//            try {
-//                processor.postRoute(ctx);
-//                verify(processor, times(1)).runFilters(ctx, "post");
-//            } catch (Throwable e) {
-//                e.printStackTrace();
-//                fail();
-//            }
-//        }
-//
-//        @Test
-//        public void testPreProcess() {
-//            FilterProcessor processor = new FilterProcessor();
-//            processor = spy(processor);
-//            try {
-//                processor.preRoute(ctx);
-//                verify(processor, times(1)).runFilters(ctx, "pre");
-//            } catch (Throwable e) {
-//                e.printStackTrace();
-//                fail();
-//            }
-//        }
-//
-//        @Test
-//        public void testRouteProcess() {
-//            FilterProcessor processor = new FilterProcessor();
-//            processor = spy(processor);
-//            try {
-//                processor.route(ctx);
-//                verify(processor, times(1)).runFilters(ctx, "route");
-//            } catch (Throwable e) {
-//                e.printStackTrace();
-//                fail();
-//            }
-//        }
-//
-//        @Test
-//        public void testRouteProcessHttpException() {
-//
-//            FilterProcessor processor = new FilterProcessor();
-//            processor = spy(processor);
-//            try {
-//                when(processor.runFilters(ctx, "route")).thenThrow(new ZuulException("test", 400, "test"));
-//                when(filter.filterType()).thenReturn("post");
-//                processor.route(ctx);
-//            } catch (ZuulException e) {
-//                assertEquals(e.getMessage(), "test");
-//                assertEquals(e.nStatusCode, 400);
-//            } catch (Throwable e) {
-//                e.printStackTrace();
-//                fail();
-//
-//            }
-//
-//        }
-//
-//        @Test
-//        public void testRouteProcessException() {
-//
-//            FilterProcessor processor = new FilterProcessor();
-//            processor = spy(processor);
-//
-//            try {
-//                when(processor.runFilters(ctx, "route")).thenThrow(new Throwable("test"));
-//                when(filter.filterType()).thenReturn("post");
-//                processor.route(ctx);
-//            } catch (ZuulException e) {
-//                assertEquals(e.getMessage(), "test");
-//                assertEquals(e.nStatusCode, 500);
-//            } catch (Throwable e) {
-//                assertFalse(true);
-//            }
-//
-//        }
-//
-//        @Test
-//        public void testPreProcessException() {
-//
-//            FilterProcessor processor = new FilterProcessor();
-//            processor = spy(processor);
-//
-//            try {
-//                when(processor.runFilters(ctx, "pre")).thenThrow(new Throwable("test"));
-//                when(filter.filterType()).thenReturn("post");
-//                processor.preRoute(ctx);
-//            } catch (ZuulException e) {
-//                assertEquals(e.getMessage(), "test");
-//                assertEquals(e.nStatusCode, 500);
-//            } catch (Throwable e) {
-//                assertFalse(true);
-//            }
-//
-//        }
-//
-//        @Test
-//        public void testPreProcessHttpException() {
-//
-//            FilterProcessor processor = new FilterProcessor();
-//            processor = spy(processor);
-//            try {
-//                when(processor.runFilters(ctx, "pre")).thenThrow(new ZuulException("test", 400, "test"));
-//                when(filter.filterType()).thenReturn("post");
-//                processor.preRoute(ctx);
-//            } catch (ZuulException e) {
-//                assertEquals(e.getMessage(), "test");
-//                assertEquals(e.nStatusCode, 400);
-//            } catch (Throwable e) {
-//                e.printStackTrace();
-//                assertFalse(true);
-//
-//            }
-//
-//        }
-//
-//
-//        @Test
-//        public void testPostProcessException() {
-//
-//            FilterProcessor processor = new FilterProcessor();
-//            processor = spy(processor);
-//
-//            try {
-//                when(processor.runFilters(ctx, "post")).thenThrow(new Throwable("test"));
-//                when(filter.filterType()).thenReturn("post");
-//                processor.postRoute(ctx);
-//            } catch (ZuulException e) {
-//                assertEquals(e.getMessage(), "test");
-//                assertEquals(e.nStatusCode, 500);
-//            } catch (Throwable e) {
-//                assertFalse(true);
-//            }
-//
-//        }
-//
-//        @Test
-//        public void testPostProcessHttpException() {
-//
-//            FilterProcessor processor = new FilterProcessor();
-//            processor = spy(processor);
-//            try {
-//                when(processor.runFilters(ctx, "post")).thenThrow(new ZuulException("test", 400, "test"));
-//                when(filter.filterType()).thenReturn("post");
-//                processor.postRoute(ctx);
-//            } catch (ZuulException e) {
-//                assertEquals(e.getMessage(), "test");
-//                assertEquals(e.nStatusCode, 400);
-//            } catch (Throwable e) {
-//                e.printStackTrace();
-//                assertFalse(true);
-//
-//            }
-//
-//        }
-//
-//
-//        @Test
-//        public void testErrorException() {
-//            FilterProcessor processor = new FilterProcessor();
-//            processor = spy(processor);
-//
-//            try {
-//                when(processor.runFilters(ctx, "error")).thenThrow(new Exception("test"));
-//                when(filter.filterType()).thenReturn("post");
-//                processor.error(ctx);
-//                assertTrue(true);
-//            } catch (Throwable e) {
-//                assertFalse(true);
-//            }
-//
-//        }
-//
-//        @Test
-//        public void testErrorHttpException() {
-//
-//            FilterProcessor processor = new FilterProcessor();
-//            processor = spy(processor);
-//            try {
-//                when(processor.runFilters(ctx, "error")).thenThrow(new ZuulException("test", 400, "test"));
-//                when(filter.filterType()).thenReturn("post");
-//                processor.error(ctx);
-//                assertTrue(true);
-//            } catch (Throwable e) {
-//                e.printStackTrace();
-//                assertFalse(true);
-//
-//            }
-//
-//        }
->>>>>>> aae9f937
 }